--- conflicted
+++ resolved
@@ -18,13 +18,6 @@
     internal class Balancer
     {
         private readonly HashSet<Connection> _healthyNode;
-<<<<<<< HEAD
-
-        private readonly HashSet<Connection> _unHealthyNode;
-=======
->>>>>>> 1f93dc54
-
-        private readonly HashSet<Connection> _unHealthyNode;
 
         /// <summary>
         /// No of etcd nodes
@@ -41,71 +34,24 @@
         /// </summary>
         private static readonly Random s_random = new Random();
 
-<<<<<<< HEAD
-
-        private const string InsecurePrefix = "http://";
-        private const string SecurePrefix = "https://";
-=======
->>>>>>> 1f93dc54
 
         internal Balancer(List<Uri> nodes, HttpClientHandler handler = null, bool ssl = false)
         {
             _numNodes = nodes.Count;
-<<<<<<< HEAD
-            _caCert = caCert;
-            _clientCert = clientCert;
-            _clientKey = clientKey;
-            _publicRootCa = publicRootCa;
             _lastNodeIndex = s_random.Next(-1, _numNodes);
 
-            _ssl = !_publicRootCa && !string.IsNullOrWhiteSpace(_caCert);
-            _clientSSL = _ssl && (!string.IsNullOrWhiteSpace(_clientCert) && !(string.IsNullOrWhiteSpace(_clientKey)));
-
-=======
-            _lastNodeIndex = s_random.Next(-1, _numNodes);
-
->>>>>>> 1f93dc54
             _healthyNode = new HashSet<Connection>();
-            _unHealthyNode = new HashSet<Connection>();
-
 
             foreach (Uri node in nodes)
             {
                 GrpcChannel channel;
 
-<<<<<<< HEAD
-                Uri uri = GetCleanUri(node.Host, node.Port, _publicRootCa || _clientSSL || _ssl);
-
-                if (_publicRootCa)
-                {
-                    channel = GrpcChannel.ForAddress(uri, new GrpcChannelOptions
-                    {
-                        Credentials = new SslCredentials()
-                    });
-                }
-                else if (_clientSSL)
-                {
-                    channel = GrpcChannel.ForAddress(uri, new GrpcChannelOptions
-                    {
-                        Credentials = new SslCredentials(
-                            _caCert,
-                            new KeyCertificatePair(_clientCert, _clientKey)
-                        )
-                    });
-                }
-                else if (_ssl)
-                {
-                    channel = GrpcChannel.ForAddress(uri, new GrpcChannelOptions
-                    {
-                        Credentials = new SslCredentials(_caCert)
-=======
                 if (ssl)
                 {
                     channel = GrpcChannel.ForAddress(node, new GrpcChannelOptions
                     {
                         Credentials = new SslCredentials(),
                         HttpHandler = handler
->>>>>>> 1f93dc54
                     });
                 }
                 else
@@ -115,18 +61,11 @@
 #endif
                     var options = new GrpcChannelOptions
                     {
-<<<<<<< HEAD
-                        Credentials = ChannelCredentials.Insecure
-                    };
-
-                    channel = GrpcChannel.ForAddress(uri, options);
-=======
                         Credentials = ChannelCredentials.Insecure,
                         HttpHandler = handler
                     };
 
                     channel = GrpcChannel.ForAddress(node, options);
->>>>>>> 1f93dc54
                 }
 
                 Connection connection = new Connection
@@ -141,29 +80,7 @@
                 };
 
                 _healthyNode.Add(connection);
-<<<<<<< HEAD
             }
-        }
-
-        private static Uri GetCleanUri(string host, int port, bool needsSsl)
-        {
-            if (!(host.StartsWith(InsecurePrefix) || host.StartsWith(SecurePrefix)))
-            {
-                if (needsSsl)
-                {
-                    host = $"{SecurePrefix}{host}";
-                }
-                else
-                {
-                    host = $"{InsecurePrefix}{host}";
-                }
-            }
-            host = $"{host}:{port}";
-
-            return new Uri(host);
-=======
-            }
->>>>>>> 1f93dc54
         }
 
         internal Connection GetConnection()
@@ -174,18 +91,6 @@
         internal Connection GetConnection(int index)
         {
             return _healthyNode.ElementAt(index);
-        }
-
-        internal void MarkUnHealthy(Connection connection)
-        {
-            _healthyNode.Remove(connection);
-            _unHealthyNode.Add(connection);
-        }
-
-        internal void MarkHealthy(Connection connection)
-        {
-            _unHealthyNode.Remove(connection);
-            _healthyNode.Add(connection);
         }
 
         internal int GetNextNodeIndex()
